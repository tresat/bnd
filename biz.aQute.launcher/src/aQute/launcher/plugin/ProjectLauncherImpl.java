package aQute.launcher.plugin;

import java.io.*;
import java.text.*;
import java.util.*;
import java.util.Map.Entry;
import java.util.jar.*;

import aQute.bnd.build.*;
import aQute.bnd.header.*;
import aQute.bnd.osgi.*;
import aQute.launcher.constants.*;
<<<<<<< HEAD
import aQute.launcher.embedded.*;
import aQute.libg.cryptography.*;

public class ProjectLauncherImpl extends ProjectLauncher {
	private static final String	EMBEDDED_LAUNCHER_FQN	= "aQute.launcher.embedded.EmbeddedLauncher";
	private static final String	EMBEDDED_LAUNCHER	= "aQute/launcher/embedded/EmbeddedLauncher.class";
	final private Project	project;
	final private File		propertiesFile;
	boolean					prepared;
=======
import aQute.launcher.pre.*;
import aQute.libg.cryptography.*;

public class ProjectLauncherImpl extends ProjectLauncher {
	private static final String	EMBEDDED_LAUNCHER_FQN	= "aQute.launcher.pre.EmbeddedLauncher";
	private static final String	EMBEDDED_LAUNCHER		= "aQute/launcher/pre/EmbeddedLauncher.class";
	private static final String	JPM_LAUNCHER			= "aQute/launcher/pre/JpmLauncher.class";
	private static final String	JPM_LAUNCHER_FQN		= "aQute.launcher.pre.JpmLauncher";
	
	final private Project		project;
	final private File			propertiesFile;
	boolean						prepared;
>>>>>>> b5bb5226

	public ProjectLauncherImpl(Project project) throws Exception {
		super(project);
		project.trace("created a aQute launcher plugin");
		this.project = project;
		propertiesFile = File.createTempFile("launch", ".properties", project.getTarget());
		project.trace(MessageFormat.format("launcher plugin using temp launch file {0}",
				propertiesFile.getAbsolutePath()));
		addRunVM("-D" + LauncherConstants.LAUNCHER_PROPERTIES + "=\"" + propertiesFile.getAbsolutePath() + "\"");

		if (project.getRunProperties().get("noframework") != null) {
			setRunFramework(NONE);
			project.warning("The noframework property in -runproperties is replaced by a project setting: '-runframework: none'");
		}

		super.addDefault(Constants.DEFAULT_LAUNCHER_BSN);
	}

	/**
	 * Cleanup the properties file. Is called after the process terminates.
	 */

	@Override
	public void cleanup() {
		propertiesFile.delete();
		project.trace("Deleted ", propertiesFile.getAbsolutePath());
	}

	@Override
	public String getMainTypeName() {
		return "aQute.launcher.Launcher";
	}

	@Override
	public void update() throws Exception {
		updateFromProject();
		writeProperties();
	}

	@Override
	public int launch() throws Exception {
		prepare();
		return super.launch();
	}

	@Override
	public void prepare() throws Exception {
		if (prepared)
			return;
		prepared = true;
		writeProperties();
	}

	void writeProperties() throws Exception {
		LauncherConstants lc = getConstants(getRunBundles());
		OutputStream out = new FileOutputStream(propertiesFile);
		try {
			lc.getProperties().store(out, "Launching " + project);
		}
		finally {
			out.close();
		}
	}

	/**
	 * @return
	 * @throws Exception
	 * @throws FileNotFoundException
	 * @throws IOException
	 */
	private LauncherConstants getConstants(Collection<String> runbundles) throws Exception, FileNotFoundException,
			IOException {
		project.trace("preparing the aQute launcher plugin");

		LauncherConstants lc = new LauncherConstants();
		lc.noreferences = Processor.isTrue(project.getProperty(Constants.RUNNOREFERENCES));
		lc.runProperties = getRunProperties();
		lc.storageDir = getStorageDir();
		lc.keep = isKeep();
		lc.runbundles.addAll(runbundles);
		lc.trace = getTrace();
		lc.timeout = getTimeout();
		lc.services = super.getRunFramework() == SERVICES ? true : false;
		lc.activators.addAll(getActivators());
		lc.name = getProject().getName();

		try {
			// If the workspace contains a newer version of biz.aQute.launcher
			// than the version of bnd(tools) used
			// then this could throw NoSuchMethodError. For now just ignore it.
			Map<String, ? extends Map<String,String>> systemPkgs = getSystemPackages();
			if (systemPkgs != null && !systemPkgs.isEmpty())
				lc.systemPackages = Processor.printClauses(systemPkgs);
		}
		catch (Throwable e) {}

		try {
			// If the workspace contains a newer version of biz.aQute.launcher
			// than the version of bnd(tools) used
			// then this could throw NoSuchMethodError. For now just ignore it.
			String systemCaps = getSystemCapabilities();
			if (systemCaps != null) {
				systemCaps = systemCaps.trim();
				if (systemCaps.length() > 0)
					lc.systemCapabilities = systemCaps;
			}
		}
		catch (Throwable e) {}
		return lc;

	}

	/**
	 * Create a standalone executable. All entries on the runpath are rolled out
	 * into the JAR and the runbundles are copied to a directory in the jar. The
	 * launcher will see that it starts in embedded mode and will automatically
	 * detect that it should load the bundles from inside. This is drive by the
	 * launcher.embedded flag.
	 * 
	 * @throws Exception
	 */

	@Override
	public Jar executable() throws Exception {
		
		// TODO use constants in the future
		Parameters packageHeader = OSGiHeader.parseHeader(project.getProperty("-package"));
		boolean useShas = packageHeader.containsKey("jpm");
<<<<<<< HEAD
		project.trace("useshas %s %s", useShas, packageHeader);

		Jar jar = new Jar(project.getName());

=======
		project.trace("Useshas %s %s", useShas, packageHeader);

		Jar jar = new Jar(project.getName());
		
		Builder b = new Builder();
		project.addClose(b);
		
		if (!project.getIncludeResource().isEmpty()) {
			b.setIncludeResource(project.getIncludeResource().toString());
			b.setProperty(Constants.RESOURCEONLY, "true");
			b.build();
			if ( b.isOk()) {
				jar.addAll(b.getJar());
			}
			project.getInfo(b);
		}
		
>>>>>>> b5bb5226
		List<String> runpath = getRunpath();

		Set<String> runpathShas = new LinkedHashSet<String>();
		Set<String> runbundleShas = new LinkedHashSet<String>();
		List<String> classpath = new ArrayList<String>();
<<<<<<< HEAD
		
=======

>>>>>>> b5bb5226
		for (String path : runpath) {
			project.trace("embedding runpath %s", path);
			File file = new File(path);
			if (file.isFile()) {
<<<<<<< HEAD
				if (useShas)
					runpathShas.add(SHA1.digest(file).asHex());
				else {
=======
				if (useShas) {
					String sha = SHA1.digest(file).asHex();
					runpathShas.add(sha + ";name=\"" + file.getName() + "\"");
				} else {
>>>>>>> b5bb5226
					String newPath = "jar/" + file.getName();
					jar.putResource(newPath, new FileResource(file));
					classpath.add(newPath);
				}
			}
		}

		// Copy the bundles to the JAR

		List<String> runbundles = (List<String>) getRunBundles();
		List<String> actualPaths = new ArrayList<String>();

		for (String path : runbundles) {
			project.trace("embedding run bundles %s", path);
			File file = new File(path);
			if (!file.isFile())
				project.error("Invalid entry in -runbundles %s", file);
			else {
				if (useShas) {
					String sha = SHA1.digest(file).asHex();
<<<<<<< HEAD
					runbundleShas.add(sha);
=======
					runbundleShas.add(sha + ";name=\"" + file.getName() + "\"");
>>>>>>> b5bb5226
					actualPaths.add("${JPMREPO}/" + sha);
				} else {
					String newPath = "jar/" + file.getName();
					jar.putResource(newPath, new FileResource(file));
					actualPaths.add(newPath);
				}
			}
		}

		LauncherConstants lc = getConstants(actualPaths);
		lc.embedded = !useShas;
		lc.storageDir = null; // cannot use local info

		final Properties p = lc.getProperties();

		ByteArrayOutputStream bout = new ByteArrayOutputStream();
		p.store(bout, "");
		jar.putResource(LauncherConstants.DEFAULT_LAUNCHER_PROPERTIES, new EmbeddedResource(bout.toByteArray(), 0L));

<<<<<<< HEAD
		URLResource urlResource = new URLResource(this.getClass().getResource("/" + EMBEDDED_LAUNCHER));
		jar.putResource(EMBEDDED_LAUNCHER, urlResource );
		

		Manifest m = new Manifest();
		Attributes main = m.getMainAttributes();
		
		for ( Entry<Object,Object> e: project.getFlattenedProperties().entrySet()) {
			String key = (String) e.getKey();
			if ( key.length() > 0 && Character.isUpperCase(key.charAt(0)))
				main.putValue(key, (String) e.getValue());
		}
		
		Instructions instructions = new Instructions(project.getProperty(Constants.REMOVEHEADERS));
		Collection<Object> result = instructions.select(main.keySet(), false);
		main.keySet().removeAll(result);
		
		if (useShas) {
			m.getMainAttributes().putValue("Main-Class", "aQute.launcher.Launcher");
			m.getMainAttributes().putValue("JPM-Classpath", Processor.join(runpathShas));
			m.getMainAttributes().putValue("JPM-Runbundles", Processor.join(runbundleShas));
		} else {
			m.getMainAttributes().putValue("Main-Class", EMBEDDED_LAUNCHER_FQN);
			// Remove all the headers mentioned in -removeheaders
			m.getMainAttributes().putValue(EmbeddedLauncher.EMBEDDED_RUNPATH, Processor.join(classpath));
=======
		Manifest m = new Manifest();
		Attributes main = m.getMainAttributes();

		for (Entry<Object,Object> e : project.getFlattenedProperties().entrySet()) {
			String key = (String) e.getKey();
			if (key.length() > 0 && Character.isUpperCase(key.charAt(0)))
				main.putValue(key, (String) e.getValue());
		}

		Instructions instructions = new Instructions(project.getProperty(Constants.REMOVEHEADERS));
		Collection<Object> result = instructions.select(main.keySet(), false);
		main.keySet().removeAll(result);

		if (useShas) {
			project.trace("Use JPM launcher");
			m.getMainAttributes().putValue("Main-Class", JPM_LAUNCHER_FQN);
			m.getMainAttributes().putValue("JPM-Classpath", Processor.join(runpathShas));
			m.getMainAttributes().putValue("JPM-Runbundles", Processor.join(runbundleShas));
			URLResource jpmLauncher = new URLResource(this.getClass().getResource("/" + JPM_LAUNCHER));
			jar.putResource(JPM_LAUNCHER, jpmLauncher);
		} else {
			project.trace("Use Embedded launcher");
			m.getMainAttributes().putValue("Main-Class", EMBEDDED_LAUNCHER_FQN);
			m.getMainAttributes().putValue(EmbeddedLauncher.EMBEDDED_RUNPATH, Processor.join(classpath));
			URLResource embeddedLauncher = new URLResource(this.getClass().getResource("/" + EMBEDDED_LAUNCHER));
			jar.putResource(EMBEDDED_LAUNCHER, embeddedLauncher);
>>>>>>> b5bb5226
		}
		if ( project.getProperty(Constants.DIGESTS) != null)
			jar.setDigestAlgorithms(project.getProperty(Constants.DIGESTS).trim().split("\\s*,\\s*"));
		else
			jar.setDigestAlgorithms(new String[]{"SHA-1", "MD-5"});
		jar.setManifest(m);
		return jar;
	}

}<|MERGE_RESOLUTION|>--- conflicted
+++ resolved
@@ -10,17 +10,6 @@
 import aQute.bnd.header.*;
 import aQute.bnd.osgi.*;
 import aQute.launcher.constants.*;
-<<<<<<< HEAD
-import aQute.launcher.embedded.*;
-import aQute.libg.cryptography.*;
-
-public class ProjectLauncherImpl extends ProjectLauncher {
-	private static final String	EMBEDDED_LAUNCHER_FQN	= "aQute.launcher.embedded.EmbeddedLauncher";
-	private static final String	EMBEDDED_LAUNCHER	= "aQute/launcher/embedded/EmbeddedLauncher.class";
-	final private Project	project;
-	final private File		propertiesFile;
-	boolean					prepared;
-=======
 import aQute.launcher.pre.*;
 import aQute.libg.cryptography.*;
 
@@ -33,7 +22,6 @@
 	final private Project		project;
 	final private File			propertiesFile;
 	boolean						prepared;
->>>>>>> b5bb5226
 
 	public ProjectLauncherImpl(Project project) throws Exception {
 		super(project);
@@ -162,12 +150,6 @@
 		// TODO use constants in the future
 		Parameters packageHeader = OSGiHeader.parseHeader(project.getProperty("-package"));
 		boolean useShas = packageHeader.containsKey("jpm");
-<<<<<<< HEAD
-		project.trace("useshas %s %s", useShas, packageHeader);
-
-		Jar jar = new Jar(project.getName());
-
-=======
 		project.trace("Useshas %s %s", useShas, packageHeader);
 
 		Jar jar = new Jar(project.getName());
@@ -185,31 +167,20 @@
 			project.getInfo(b);
 		}
 		
->>>>>>> b5bb5226
 		List<String> runpath = getRunpath();
 
 		Set<String> runpathShas = new LinkedHashSet<String>();
 		Set<String> runbundleShas = new LinkedHashSet<String>();
 		List<String> classpath = new ArrayList<String>();
-<<<<<<< HEAD
-		
-=======
-
->>>>>>> b5bb5226
+
 		for (String path : runpath) {
 			project.trace("embedding runpath %s", path);
 			File file = new File(path);
 			if (file.isFile()) {
-<<<<<<< HEAD
-				if (useShas)
-					runpathShas.add(SHA1.digest(file).asHex());
-				else {
-=======
 				if (useShas) {
 					String sha = SHA1.digest(file).asHex();
 					runpathShas.add(sha + ";name=\"" + file.getName() + "\"");
 				} else {
->>>>>>> b5bb5226
 					String newPath = "jar/" + file.getName();
 					jar.putResource(newPath, new FileResource(file));
 					classpath.add(newPath);
@@ -230,11 +201,7 @@
 			else {
 				if (useShas) {
 					String sha = SHA1.digest(file).asHex();
-<<<<<<< HEAD
-					runbundleShas.add(sha);
-=======
 					runbundleShas.add(sha + ";name=\"" + file.getName() + "\"");
->>>>>>> b5bb5226
 					actualPaths.add("${JPMREPO}/" + sha);
 				} else {
 					String newPath = "jar/" + file.getName();
@@ -254,33 +221,6 @@
 		p.store(bout, "");
 		jar.putResource(LauncherConstants.DEFAULT_LAUNCHER_PROPERTIES, new EmbeddedResource(bout.toByteArray(), 0L));
 
-<<<<<<< HEAD
-		URLResource urlResource = new URLResource(this.getClass().getResource("/" + EMBEDDED_LAUNCHER));
-		jar.putResource(EMBEDDED_LAUNCHER, urlResource );
-		
-
-		Manifest m = new Manifest();
-		Attributes main = m.getMainAttributes();
-		
-		for ( Entry<Object,Object> e: project.getFlattenedProperties().entrySet()) {
-			String key = (String) e.getKey();
-			if ( key.length() > 0 && Character.isUpperCase(key.charAt(0)))
-				main.putValue(key, (String) e.getValue());
-		}
-		
-		Instructions instructions = new Instructions(project.getProperty(Constants.REMOVEHEADERS));
-		Collection<Object> result = instructions.select(main.keySet(), false);
-		main.keySet().removeAll(result);
-		
-		if (useShas) {
-			m.getMainAttributes().putValue("Main-Class", "aQute.launcher.Launcher");
-			m.getMainAttributes().putValue("JPM-Classpath", Processor.join(runpathShas));
-			m.getMainAttributes().putValue("JPM-Runbundles", Processor.join(runbundleShas));
-		} else {
-			m.getMainAttributes().putValue("Main-Class", EMBEDDED_LAUNCHER_FQN);
-			// Remove all the headers mentioned in -removeheaders
-			m.getMainAttributes().putValue(EmbeddedLauncher.EMBEDDED_RUNPATH, Processor.join(classpath));
-=======
 		Manifest m = new Manifest();
 		Attributes main = m.getMainAttributes();
 
@@ -307,7 +247,6 @@
 			m.getMainAttributes().putValue(EmbeddedLauncher.EMBEDDED_RUNPATH, Processor.join(classpath));
 			URLResource embeddedLauncher = new URLResource(this.getClass().getResource("/" + EMBEDDED_LAUNCHER));
 			jar.putResource(EMBEDDED_LAUNCHER, embeddedLauncher);
->>>>>>> b5bb5226
 		}
 		if ( project.getProperty(Constants.DIGESTS) != null)
 			jar.setDigestAlgorithms(project.getProperty(Constants.DIGESTS).trim().split("\\s*,\\s*"));
