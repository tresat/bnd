package test;

import java.io.*;
import java.util.*;
import java.util.regex.*;

import junit.framework.*;
import aQute.bnd.build.*;
import aQute.launcher.constants.*;
import aQute.launcher.plugin.*;

public class ProjectLaunchImplTest extends TestCase {
	public static void testParseRunProperties() throws Exception {
		Workspace ws = Workspace.getWorkspace(new File("src/test/ws"));
		Project project = ws.getProject("p1");
		String lb = null;

		try {
			ProjectLauncherImpl launcher = new ProjectLauncherImpl(project);
			launcher.prepare();

<<<<<<< HEAD
			String arg = launcher.getRunVM().iterator().next();
			String propertiesPath = arg.substring("-Dlauncher.properties=".length());
=======
		String arg = launcher.getRunVM().iterator().next();
		String s = "-D" + LauncherConstants.LAUNCHER_PROPERTIES + "=";
		String propertiesPath = arg.substring(s.length());
		Matcher matcher = Pattern.compile("^([\"'])(.*)\\1$").matcher(propertiesPath);
		if (matcher.matches()) {
			propertiesPath = matcher.group(2);
		}
>>>>>>> ba1d44ec

			Properties launchProps = new Properties();
			launchProps.load(new FileInputStream(new File(propertiesPath)));
			lb = (String) launchProps.get("launch.bundles");
		}
		finally {
			project.close();
			ws.close();
		}
		assertEquals(new File("src/test/ws/p1/generated/p1.jar").getAbsolutePath(), lb);
	}

	public static void testParseSystemCapabilities() throws Exception {
		Workspace ws = Workspace.getWorkspace(new File("src/test/ws"));
		Project project = ws.getProject("p1");
		String systemCaps =null;
		
		try {
			ProjectLauncherImpl launcher = new ProjectLauncherImpl(project);
			launcher.prepare();

			systemCaps = launcher.getSystemCapabilities();
		}
		finally {
			project.close();
			ws.close();
		}
		assertEquals(
				"osgi.native;osgi.native.osname:List<String>=\"Win7,Windows7,Windows 7\";osgi.native.osversion:Version=6.1",
				systemCaps);
	}
}<|MERGE_RESOLUTION|>--- conflicted
+++ resolved
@@ -19,18 +19,13 @@
 			ProjectLauncherImpl launcher = new ProjectLauncherImpl(project);
 			launcher.prepare();
 
-<<<<<<< HEAD
 			String arg = launcher.getRunVM().iterator().next();
-			String propertiesPath = arg.substring("-Dlauncher.properties=".length());
-=======
-		String arg = launcher.getRunVM().iterator().next();
 		String s = "-D" + LauncherConstants.LAUNCHER_PROPERTIES + "=";
 		String propertiesPath = arg.substring(s.length());
 		Matcher matcher = Pattern.compile("^([\"'])(.*)\\1$").matcher(propertiesPath);
 		if (matcher.matches()) {
 			propertiesPath = matcher.group(2);
 		}
->>>>>>> ba1d44ec
 
 			Properties launchProps = new Properties();
 			launchProps.load(new FileInputStream(new File(propertiesPath)));
